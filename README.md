<<<<<<< HEAD
# Clear Thought MCP Server

[![smithery badge](https://smithery.ai/badge/@waldzellai/clear-thought)](https://smithery.ai/server/@waldzellai/clear-thought)

A Model Context Protocol (MCP) server that provides systematic thinking, mental models, and debugging approaches for enhanced problem-solving capabilities.

## Features

### Mental Models
- First Principles Thinking
- Opportunity Cost Analysis
- Error Propagation Understanding
- Rubber Duck Debugging
- Pareto Principle
- Occam's Razor
- And many more...

### Design Patterns
- Modular Architecture
- API Integration Patterns
- State Management
- Asynchronous Processing
- Scalability Considerations
- Security Best Practices
- Agentic Design Patterns

Note: Compatible with various modern web frameworks and architectures.

### Programming Paradigms
- Imperative Programming
- Procedural Programming
- Object-Oriented Programming
- Functional Programming
- Declarative Programming
- Logic Programming
- Event-Driven Programming
- Aspect-Oriented Programming
- Concurrent Programming
- Reactive Programming

### Debugging Approaches
- Binary Search
- Reverse Engineering
- Divide and Conquer
- Backtracking
- Cause Elimination
- Program Slicing
- Advanced debugging patterns

### Sequential Thinking with Ephemeral Notebooks
- **NEW**: Automatic notebook creation for advanced reasoning patterns
- Interactive JavaScript execution in secure sandbox
- Pattern-specific presets (Tree of Thought, Beam Search, MCTS, Graph of Thought)
- Export to srcbook markdown format
- Structured thought process
- Revision and branching support
- Progress tracking
- Context maintenance

## Tool Selection Guide

Each tool in the Clear Thought MCP Server has specific strengths. Here are some scenarios where each tool might be particularly useful:

### Mental Models
Best suited for:
- Initial problem understanding
- Breaking down complex systems
- Analyzing trade-offs
- Finding root causes
- Making strategic decisions

Example scenarios:
- Analyzing system architecture choices
- Evaluating competing solutions
- Understanding error patterns

### Design Patterns
Best suited for:
- Implementing proven solutions
- Structuring new features
- Ensuring maintainable code
- Scaling applications
- Managing technical debt

Example scenarios:
- Building new system components
- Refactoring existing code
- Implementing cross-cutting concerns

### Debugging Approaches
Best suited for:
- Troubleshooting issues
- Performance optimization
- System analysis
- Error resolution
- Quality assurance

Example scenarios:
- Fixing production issues
- Optimizing slow processes
- Resolving integration problems

### Sequential Thinking
Best suited for:
- Complex problem-solving
- Multi-step analysis
- Decision refinement
- Process improvement
- Comprehensive planning

Example scenarios:
- Planning major features
- Analyzing system-wide changes
- Making architectural decisions

Note: These are suggestions rather than rules. Tools can be used in any order or combination that best serves your needs.
=======
# Clear Thought 1.5 MCP Server

[![smithery badge](https://smithery.ai/badge/@waldzellai/clear-thought-onepointfive)](https://smithery.ai/server/@waldzellai/clear-thought-onepointfive)

A Model Context Protocol (MCP) server that provides a unified reasoning tool with multiple operations, including systematic thinking, mental models, and debugging approaches for enhanced problem-solving capabilities. This server exposes a single `clear_thought` tool with a variety of operations to facilitate complex reasoning tasks.

## Operations

The `clear_thought` tool provides the following operations. For detailed information on parameters, please refer to the operations guide resource at `guide://clear-thought-operations`.

- **sequential_thinking**: Executes a chain-of-thought process. Can be configured to use different reasoning patterns like 'tree', 'beam', 'mcts', 'graph', or 'auto'.
- **mental_model**: Applies a specified mental model to a problem.
- **debugging_approach**: Guides through a structured debugging process.
- **creative_thinking**: Facilitates idea generation and exploration.
- **visual_reasoning**: Works with diagrams and visual structures.
- **metacognitive_monitoring**: Monitors and assesses the reasoning process itself.
- **scientific_method**: Follows the steps of the scientific method for inquiry.
- **collaborative_reasoning**: Simulates a multi-persona discussion to explore a topic from different viewpoints.
- **decision_framework**: Uses a structured framework to analyze options and make decisions.
- **socratic_method**: Employs a question-driven approach to challenge and refine arguments.
- **structured_argumentation**: Constructs and analyzes formal arguments.
- **systems_thinking**: Models a problem as a system with interconnected components.
- **research**: Generates placeholders for research findings and citations.
- **analogical_reasoning**: Draws parallels and maps insights between different domains.
- **causal_analysis**: Investigates cause-and-effect relationships.
- **statistical_reasoning**: Performs statistical analysis.
- **simulation**: Runs simple simulations.
- **optimization**: Finds the best solution from a set of alternatives.
- **ethical_analysis**: Evaluates a situation using an ethical framework.
- **visual_dashboard**: Creates a skeleton for a visual dashboard.
- **custom_framework**: Allows defining a custom reasoning framework.
- **code_execution**: Executes code in a restricted environment (currently Python only).
- **tree_of_thought, beam_search, mcts, graph_of_thought**: Aliases for `sequential_thinking` with a fixed reasoning pattern.
- **orchestration_suggest**: Suggests a sequence of tools to use for a complex task.

## Choosing an Operation

With a wide range of operations available, it's helpful to have a guide for selecting the best one for your task.

- For **general problem-solving** and step-by-step reasoning, start with `sequential_thinking`.
- To **analyze a problem from a specific viewpoint**, use `mental_model`.
- When **troubleshooting issues**, `debugging_approach` provides a structured workflow.
- To **generate new ideas**, use `creative_thinking`.
- For **complex decisions**, `decision_framework` can help you weigh your options.
- To **simulate a discussion** with multiple perspectives, use `collaborative_reasoning`.
- If you're not sure where to start, `orchestration_suggest` can recommend a sequence of operations.

For a complete list of operations and their parameters, refer to the operations guide available as a resource at `guide://clear-thought-operations`.
>>>>>>> d84b016a

## Installation

### Installing via Smithery

To install Clear Thought MCP Server for Claude Desktop automatically via [Smithery](https://smithery.ai/server/@waldzellai/clear-thought-onepointfive):

```bash
npx -y @smithery/cli install @waldzellai/clear-thought-onepointfive --client claude
```

### Manual Installation
```bash
npm install @waldzellai/clear-thought-onepointfive
```

Or run with npx:

```bash
npx @waldzellai/clear-thought-onepointfive
```

## Usage

All operations are accessed through the `clear_thought` tool. You specify the desired operation using the `operation` parameter.

### Example: Sequential Thinking
```typescript
const response = await mcp.callTool("clear_thought", {
  operation: "sequential_thinking",
  prompt: "How to implement a new feature?",
  parameters: {
    pattern: "chain"
  }
});
```

### Example: Mental Model
```typescript
const response = await mcp.callTool("clear_thought", {
  operation: "mental_model",
  prompt: "Analyze the trade-offs of using a microservices architecture.",
  parameters: {
    model: "first_principles"
  }
});
```

### Example: Debugging Approach
```typescript
const response = await mcp.callTool("clear_thought", {
  operation: "debugging_approach",
  prompt: "Investigate performance degradation in the system.",
  parameters: {
    approach: "binary_search"
  }
});
```

## Docker

Build the Docker image:

```bash
docker build -t waldzellai/clear-thought-onepointfive .
```

Run the container:

```bash
docker run -it waldzellai/clear-thought-onepointfive
```

## Development

1. Clone the repository
2. Install dependencies: `npm install`
3. Dev server (single entry via CLI): `npx @smithery/cli dev`
4. Build for deployment: `npx @smithery/cli build`

## Contributing

Contributions are welcome! Please feel free to submit a Pull Request.

## License

MIT License - see LICENSE for details.

## Acknowledgments

- Based on the Model Context Protocol (MCP) by Anthropic, and uses the code for the sequentialthinking server
- Mental Models framework inspired by [James Clear's comprehensive guide to mental models](https://jamesclear.com/mental-models), which provides an excellent overview of how these thinking tools can enhance decision-making and problem-solving capabilities<|MERGE_RESOLUTION|>--- conflicted
+++ resolved
@@ -1,121 +1,3 @@
-<<<<<<< HEAD
-# Clear Thought MCP Server
-
-[![smithery badge](https://smithery.ai/badge/@waldzellai/clear-thought)](https://smithery.ai/server/@waldzellai/clear-thought)
-
-A Model Context Protocol (MCP) server that provides systematic thinking, mental models, and debugging approaches for enhanced problem-solving capabilities.
-
-## Features
-
-### Mental Models
-- First Principles Thinking
-- Opportunity Cost Analysis
-- Error Propagation Understanding
-- Rubber Duck Debugging
-- Pareto Principle
-- Occam's Razor
-- And many more...
-
-### Design Patterns
-- Modular Architecture
-- API Integration Patterns
-- State Management
-- Asynchronous Processing
-- Scalability Considerations
-- Security Best Practices
-- Agentic Design Patterns
-
-Note: Compatible with various modern web frameworks and architectures.
-
-### Programming Paradigms
-- Imperative Programming
-- Procedural Programming
-- Object-Oriented Programming
-- Functional Programming
-- Declarative Programming
-- Logic Programming
-- Event-Driven Programming
-- Aspect-Oriented Programming
-- Concurrent Programming
-- Reactive Programming
-
-### Debugging Approaches
-- Binary Search
-- Reverse Engineering
-- Divide and Conquer
-- Backtracking
-- Cause Elimination
-- Program Slicing
-- Advanced debugging patterns
-
-### Sequential Thinking with Ephemeral Notebooks
-- **NEW**: Automatic notebook creation for advanced reasoning patterns
-- Interactive JavaScript execution in secure sandbox
-- Pattern-specific presets (Tree of Thought, Beam Search, MCTS, Graph of Thought)
-- Export to srcbook markdown format
-- Structured thought process
-- Revision and branching support
-- Progress tracking
-- Context maintenance
-
-## Tool Selection Guide
-
-Each tool in the Clear Thought MCP Server has specific strengths. Here are some scenarios where each tool might be particularly useful:
-
-### Mental Models
-Best suited for:
-- Initial problem understanding
-- Breaking down complex systems
-- Analyzing trade-offs
-- Finding root causes
-- Making strategic decisions
-
-Example scenarios:
-- Analyzing system architecture choices
-- Evaluating competing solutions
-- Understanding error patterns
-
-### Design Patterns
-Best suited for:
-- Implementing proven solutions
-- Structuring new features
-- Ensuring maintainable code
-- Scaling applications
-- Managing technical debt
-
-Example scenarios:
-- Building new system components
-- Refactoring existing code
-- Implementing cross-cutting concerns
-
-### Debugging Approaches
-Best suited for:
-- Troubleshooting issues
-- Performance optimization
-- System analysis
-- Error resolution
-- Quality assurance
-
-Example scenarios:
-- Fixing production issues
-- Optimizing slow processes
-- Resolving integration problems
-
-### Sequential Thinking
-Best suited for:
-- Complex problem-solving
-- Multi-step analysis
-- Decision refinement
-- Process improvement
-- Comprehensive planning
-
-Example scenarios:
-- Planning major features
-- Analyzing system-wide changes
-- Making architectural decisions
-
-Note: These are suggestions rather than rules. Tools can be used in any order or combination that best serves your needs.
-=======
 # Clear Thought 1.5 MCP Server
 
 [![smithery badge](https://smithery.ai/badge/@waldzellai/clear-thought-onepointfive)](https://smithery.ai/server/@waldzellai/clear-thought-onepointfive)
@@ -164,7 +46,6 @@
 - If you're not sure where to start, `orchestration_suggest` can recommend a sequence of operations.
 
 For a complete list of operations and their parameters, refer to the operations guide available as a resource at `guide://clear-thought-operations`.
->>>>>>> d84b016a
 
 ## Installation
 
